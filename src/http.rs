--- conflicted
+++ resolved
@@ -59,34 +59,11 @@
                 cache.insert(response.url().to_string(), dataurl.to_string());
                 Ok((dataurl, response.url().to_string()))
             } else {
-<<<<<<< HEAD
-                mime
-            };
-
-            Ok((
-                if response.status() != 200 {
-                    "".to_string()
-                } else {
-                    data_to_dataurl(&mimetype, &data)
-                },
-                response.url().to_string(),
-            ))
-        } else {
-            Ok((
-                if response.status() != 200 {
-                    "".to_string()
-                } else {
-                    response.text().unwrap()
-                },
-                response.url().to_string(),
-            ))
-=======
                 let content = response.text().unwrap();
                 // insert in cache
                 cache.insert(response.url().to_string(), content.clone());
                 Ok((content, response.url().to_string()))
             }
->>>>>>> 35f5e135
         }
     }
 }