--- conflicted
+++ resolved
@@ -1,15 +1,10 @@
 [package]
 name = "monolith"
-<<<<<<< HEAD
-version = "2.0.4"
+version = "2.0.5"
 authors = [
     "Sunshine <sunshine@uberspace.net>",
     "Mahdi Robatipoor <mahdi.robatipoor@gmil.com>",
 ]
-=======
-version = "2.0.5"
-authors = ["Sunshine <sunshine@uberspace.net>"]
->>>>>>> 75969c99
 description = "CLI tool to save webpages as a single HTML file"
 
 [dependencies]
